--- conflicted
+++ resolved
@@ -8,12 +8,8 @@
     utils,
     utils::keccak256,
 };
-<<<<<<< HEAD
 use foundry_common::fmt::*;
 use std::str;
-=======
-use once_cell::sync::Lazy;
->>>>>>> 53854862
 use revm::{CreateInputs, Database, EVMData};
 
 pub const DEFAULT_CREATE2_DEPLOYER: H160 = H160([
