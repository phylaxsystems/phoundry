--- conflicted
+++ resolved
@@ -195,12 +195,11 @@
 solar-parse = { version = "=0.1.1", default-features = false }
 
 ## revm
-revm = { version = "19.4.0", default-features = false }
+revm = { version = "18.0.0", default-features = false }
 revm-primitives = { version = "15.1.0", default-features = false }
 revm-inspectors = { version = "0.16.0", features = ["serde"] }
 
 ## alloy
-<<<<<<< HEAD
 alloy-consensus = { version = "0.12.1", default-features = false }
 alloy-contract = { version = "0.12.1", default-features = false }
 alloy-eips = { version = "0.12.1", default-features = false }
@@ -222,31 +221,6 @@
 alloy-transport-http = { version = "0.12.1", default-features = false }
 alloy-transport-ipc = { version = "0.12.1", default-features = false }
 alloy-transport-ws = { version = "0.12.1", default-features = false }
-=======
-alloy-consensus = { version = "0.8.1", default-features = false }
-alloy-contract = { version = "0.8.1", default-features = false }
-alloy-eips = { version = "0.8.1", default-features = false }
-alloy-genesis = { version = "0.8.1", default-features = false }
-alloy-json-rpc = { version = "0.8.1", default-features = false }
-alloy-network = { version = "0.8.1", default-features = false }
-alloy-provider = { version = "0.8.1", default-features = false }
-alloy-pubsub = { version = "0.8.1", default-features = false }
-alloy-rpc-client = { version = "0.8.1", default-features = false }
-alloy-rpc-types = { version = "0.8.1", default-features = true }
-alloy-serde = { version = "0.8.1", default-features = false }
-alloy-signer = { version = "0.8.1", default-features = false }
-alloy-signer-aws = { version = "0.8.1", default-features = false }
-alloy-signer-gcp = { version = "0.8.1", default-features = false }
-alloy-signer-ledger = { version = "0.8.1", default-features = false }
-alloy-signer-local = { version = "0.8.1", default-features = false }
-alloy-signer-trezor = { version = "0.8.1", default-features = false }
-alloy-transport = { version = "0.8.1", default-features = false }
-alloy-transport-http = { version = "0.8.1", default-features = false }
-alloy-transport-ipc = { version = "0.8.1", default-features = false }
-alloy-transport-ws = { version = "0.8.1", default-features = false }
-alloy-node-bindings = { version = "0.8.1", default-features = false }
-alloy-network-primitives = { version = "0.8.1", default-features = false }
->>>>>>> eec67c2b
 
 ## alloy-core
 alloy-dyn-abi = "0.8.22"
